--- conflicted
+++ resolved
@@ -200,12 +200,7 @@
     :param output_message_id: The label of the record in the SQS queue - Type: String
     :return: None
     """
-<<<<<<< HEAD
     sqs = boto3.client('sqs', region_name='eu-west-2')
-=======
-    # sqs = boto3.client('sqs')
-    sqs = boto3.client("sqs", region_name="eu-west-2")
->>>>>>> d46dc04b
 
     # MessageDeduplicationId is set to a random hash to overcome de-duplication,
     # otherwise modules could not be re-run in the space of 5 Minutes.
