import json
import os
import sys
import unittest
import unittest.mock as mock

import boto3
import pandas as pd
from botocore.response import StreamingBody
from moto import mock_lambda, mock_sns, mock_sqs
from pandas.util.testing import assert_frame_equal

import strata_period_method  # noqa E402
import strata_period_wrangler  # noqa E402

# docker issue means that this line has to be placed here.
sys.path.append(os.path.realpath(os.path.dirname(__file__) + "/.."))


class TestStrata(unittest.TestCase):
    """
    Class testing the strata wrangler and Method.
    """

    @classmethod
    def setup_class(cls):
        """
        sets up the mock boto clients and starts the patchers.
        :return: None.

        """
        cls.mock_os_wrangler_patcher = mock.patch.dict(
            "os.environ",
            {
                "arn": "mock:arn",
                "checkpoint": "mock-checkpoint",
                "method_name": "mock-name",
                "sqs_message_group_id": "mock-group-id",
                "queue_url": "mock-url",
            },
        )
        cls.mock_os_w = cls.mock_os_wrangler_patcher.start()

        cls.mock_os_method_patcher = mock.patch.dict(
            "os.environ",
            {
                "queue_url": "queue_url",
                "strata_column": "strata",
                "value_column": "Q608_total",
            },
        )
        cls.mock_os_m = cls.mock_os_method_patcher.start()

    @classmethod
    def teardown_class(cls):
        """
        stops the wrangler, method and os patchers.
        :return: None.

        """
        cls.mock_os_wrangler_patcher.stop()
        cls.mock_os_method_patcher.stop()

    def test_method(self):
        """
        mocks functionality of the method.

        :return: None
        """
        with mock.patch.dict(
            strata_period_method.os.environ,
            {"strata_column": "strata", "value_column": "Q608_total"},
        ):
            with open("tests/fixtures/strata_in.json") as file:
                json_content = json.load(file)

<<<<<<< HEAD
        with open('tests/fixtures/strata_in.json') as file:
            json_content = json.load(file)

        actual_output = strata_period_method.lambda_handler(json_content, None)
        actual_output_dataframe = pd.DataFrame(actual_output)

        with open('tests/fixtures/strata_out.json') as file:
            expected_method_output = json.load(file)
            expected_output_dataframe = pd.DataFrame(expected_method_output)

        assert_frame_equal(actual_output_dataframe, expected_output_dataframe)

    def test_wrangler_get_traceback(self):
        """
        testing the traceback function works correctly.

        :param self:
        :return: None
        """
        traceback = strata_period_wrangler._get_traceback(Exception('test exception'))
  
=======
            actual_output = strata_period_method.lambda_handler(json_content, None)
            actual_output_dataframe = pd.DataFrame(actual_output)
>>>>>>> d46dc04b

            with open("tests/fixtures/strata_out.json") as file:
                expected_method_output = json.load(file)
                expected_output_dataframe = pd.DataFrame(expected_method_output)

            assert_frame_equal(actual_output_dataframe, expected_output_dataframe)

    @mock_sns
    def test_sns_messages(self):
        """
        Test sending sns messages to the queue.
        :return: None.
        """
        with mock.patch.dict(strata_period_wrangler.os.environ, {"arn": "test_arn"}):
            sns = boto3.client("sns", region_name="eu-west-2")
            topic = sns.create_topic(Name="test_topic")
            topic_arn = topic["TopicArn"]
            strata_period_wrangler.send_sns_message(topic_arn, "test_checkpoint")

    @mock_sqs
    def test_sqs_send_message(self):
        """
        Tests sending of sqs messages to the queue.
        :return: None.
        """
        sqs = boto3.resource("sqs", region_name="eu-west-2")
        sqs.create_queue(
            QueueName="test_queue_test.fifo", Attributes={"FifoQueue": "true"}
        )
        queue_url = sqs.get_queue_by_name(QueueName="test_queue_test.fifo").url

        strata_period_wrangler.send_sqs_message(
            queue_url, "{'Test': 'Message'}", "test_group_id"
        )
        messages = strata_period_wrangler.get_sqs_message(queue_url)
        assert messages["Messages"][0]["Body"] == "{'Test': 'Message'}"

    def test_marshmallow_raises_method_exception(self):
        """
        Testing the marshmallow raises an exception in method.

        :return: None.
        """
        # Removing the strata_column to allow for test of missing parameter
        strata_period_method.os.environ.pop("strata_column")
        response = strata_period_method.lambda_handler(
            {"RuntimeVariables": {"period": "201809"}}, {"aws_request_id": "666"}
        )
        # self.assertRaises(ValueError)
        assert response["error"].__contains__(
            """Error validating environment parameters:"""
        )

    def test_for_bad_data(self):
        response = strata_period_method.lambda_handler("", {"aws_request_id": "666"})
        assert response["error"].__contains__("""Input Error""")

    def test_strata_fail(self):
        with mock.patch.dict(
            strata_period_method.os.environ,
            {"strata_column": "strata", "value_column": "Q608_total"},
        ):
            with open("tests/fixtures/strata_in.json", "r") as file:
                content = file.read()
                dataframe_content = pd.DataFrame(json.loads(content))
                dataframe_content.drop("land_or_marine", inplace=True, axis=1)

                json_content = json.loads(dataframe_content.to_json(orient="records"))

                response = strata_period_method.lambda_handler(
                    json_content, {"aws_request_id": "666"}
                )
                assert response["error"].__contains__("""Key Error in Strata - Method""")

    def test_raise_exception_exception_method(self):
        with mock.patch.dict(
            strata_period_method.os.environ,
            {"strata_column": "strata", "value_column": "Q608_total"},
        ):
            with mock.patch("logging.Logger.info") as mocked:
                mocked.side_effect = Exception("AARRRRGHH!!")
                response = strata_period_method.lambda_handler(
                    {"RuntimeVariables": {"checkpoint": 666}}, {"aws_request_id": "666"}
                )
                assert "success" in response
                assert response["success"] is False
                assert response["error"].__contains__("""AARRRRGHH!!""")

    # Wrangler Exception tests

    @mock_sqs
    def test_marshmallow_raises_wrangler_exception(self):
        """
        Testing the marshmallow in the wrangler raises an exception.

        :return: None.
        """
        sqs = boto3.resource("sqs", region_name="eu-west-2")
        sqs.create_queue(QueueName="test_queue")
        queue_url = sqs.get_queue_by_name(QueueName="test_queue").url
        with mock.patch.dict(
            strata_period_wrangler.os.environ,
            {
                "arn": "mock:arn",
                "checkpoint": "mock-checkpoint",
                "method_name": "mock-name",
                "sqs_message_group_id": "mock-group-id",
                "queue_url": queue_url,
            },
        ):

            # Removing the method_name to allow for test of missing parameter
            strata_period_wrangler.os.environ.pop("method_name")
            response = strata_period_wrangler.lambda_handler(
                {"RuntimeVariables": {"checkpoint": 123, "period": "201809"}},
                {"aws_request_id": "666"},
            )

            # self.assertRaises(ValueError)
            assert response["error"].__contains__(
                """Error validating environment parameters:"""
            )

    def test_raise_exception_exception_wrangles(self):
        with mock.patch.dict(
            strata_period_wrangler.os.environ,
            {"strata_column": "strata", "value_column": "Q608_total"},
        ):
            with mock.patch("strata_period_wrangler.boto3.client") as mocked:
                mocked.side_effect = Exception("AARRRRGHH!!")
                response = strata_period_wrangler.lambda_handler(
                    {"RuntimeVariables": {"checkpoint": 666}}, {"aws_request_id": "666"}
                )
                assert "success" in response
                assert response["success"] is False
                assert response["error"].__contains__("""AARRRRGHH!!""")

    @mock_sqs
    def test_wrangles_fail_to_get_from_sqs(self):
        with mock.patch.dict(
            strata_period_wrangler.os.environ,
            {
                "arn": "mock:arn",
                "checkpoint": "mock-checkpoint",
                "method_name": "mock-name",
                "sqs_message_group_id": "mock-group-id",
                "queue_url": "An Invalid Queue",
            },
        ):
            response = strata_period_wrangler.lambda_handler(
                {"RuntimeVariables": {"checkpoint": 666}}, {"aws_request_id": "666"}
            )
            assert "success" in response
            assert response["success"] is False
            assert response["error"].__contains__("""AWS Error""")

    @mock_sqs
    def test_wrangles_invoke_fails(self):
        # Note, purposely not using mock_lambda so an error occurs when attempting
        # to invoke (UnrecognisedClientException)
        sqs = boto3.resource("sqs", region_name="eu-west-2")
        sqs.create_queue(QueueName="test_queue")
        queue_url = sqs.get_queue_by_name(QueueName="test_queue").url
        with mock.patch.dict(
            strata_period_wrangler.os.environ,
            {
                "arn": "mock:arn",
                "checkpoint": "mock-checkpoint",
                "method_name": "mock-name",
                "sqs_message_group_id": "mock-group-id",
                "queue_url": queue_url,
            },
        ):
            with mock.patch("strata_period_wrangler.get_sqs_message") as mock_squeues:
                msgbody = '{"period": 201809}'
                mock_squeues.return_value = {
                    "Messages": [{"Body": msgbody, "ReceiptHandle": 666}]
                }
                response = strata_period_wrangler.lambda_handler(
                    {"RuntimeVariables": {"checkpoint": 666}}, {"aws_request_id": "666"}
                )
            assert "success" in response
            assert response["success"] is False
            print(response["error"])
            assert response["error"].__contains__("""AWS Error""")

    @mock_sqs
    @mock_lambda
    def test_wrangles_happy_path(self):
        with mock.patch.dict(
            strata_period_wrangler.os.environ,
            {
                "arn": "mock:arn",
                "checkpoint": "mock-checkpoint",
                "method_name": "mock-name",
                "sqs_message_group_id": "mock-group-id",
                "queue_url": "sausages",
            },
        ):
            with mock.patch("strata_period_wrangler.get_sqs_message") as mock_squeues:
                with mock.patch("strata_period_wrangler.boto3.client") as mock_client:
                    mock_client_object = mock.Mock()
                    mock_client.return_value = mock_client_object
                    with open("tests/fixtures/strata_out.json", "rb") as file:
                        mock_client_object.invoke.return_value = {
                            "Payload": StreamingBody(file, 5894)
                        }
                        msgbody = '{"period": 201809}'
                        mock_squeues.return_value = {
                            "Messages": [{"Body": msgbody, "ReceiptHandle": 666}]
                        }
                        response = strata_period_wrangler.lambda_handler(
                            {"RuntimeVariables": {"checkpoint": 666}},
                            {"aws_request_id": "666"},
                        )

                        assert "success" in response
                        assert response["success"] is True

    @mock_sqs
    def test_no_data_in_queue(self):
        sqs = boto3.client("sqs", region_name="eu-west-2")
        sqs.create_queue(QueueName="test_queue")
        queue_url = sqs.get_queue_url(QueueName="test_queue")["QueueUrl"]
        with mock.patch.dict(
            strata_period_wrangler.os.environ,
            {
                "arn": "mock:arn",
                "checkpoint": "mock-checkpoint",
                "method_name": "mock-name",
                "sqs_message_group_id": "mock-group-id",
                "queue_url": queue_url,
            },
        ):
            response = strata_period_wrangler.lambda_handler(
                {"RuntimeVariables": {"checkpoint": 666}}, {"aws_request_id": "666"}
            )
            assert "success" in response
            assert response["success"] is False
            print(response["error"])
            assert response["error"].__contains__("""no data in sqs queue""")

    @mock_sqs
    @mock_lambda
    def test_wrangles_incomplete_json(self):
        with mock.patch.dict(
            strata_period_wrangler.os.environ,
            {
                "arn": "mock:arn",
                "checkpoint": "mock-checkpoint",
                "method_name": "mock-name",
                "sqs_message_group_id": "mock-group-id",
                "queue_url": "sausages",
            },
        ):
            with mock.patch("strata_period_wrangler.get_sqs_message") as mock_squeues:
                with mock.patch("strata_period_wrangler.boto3.client") as mock_client:
                    mock_client_object = mock.Mock()
                    mock_client.return_value = mock_client_object
                    with open("tests/fixtures/strata_out.json", "rb") as file:
                        mock_client_object.invoke.return_value = {
                            "Payload": StreamingBody(file, 2)
                        }
                        msgbody = '{"period": 201809}'
                        mock_squeues.return_value = {
                            "Messages": [{"Body": msgbody, "ReceiptHandle": 666}]
                        }
                        response = strata_period_wrangler.lambda_handler(
                            {"RuntimeVariables": {"checkpoint": 666}},
                            {"aws_request_id": "666"},
                        )

                        assert "success" in response
                        assert response["success"] is False
                        assert response["error"].__contains__(
                            """Incomplete Lambda response"""
                        )

    @mock_sqs
    @mock_lambda
    def test_wrangles_bad_data(self):
        with mock.patch.dict(
            strata_period_wrangler.os.environ,
            {
                "arn": "mock:arn",
                "checkpoint": "mock-checkpoint",
                "method_name": "mock-name",
                "sqs_message_group_id": "mock-group-id",
                "queue_url": "sausages",
            },
        ):
            with mock.patch("strata_period_wrangler.get_sqs_message") as mock_squeues:
                with mock.patch("strata_period_wrangler.boto3.client") as mock_client:
                    mock_client_object = mock.Mock()
                    mock_client.return_value = mock_client_object
                    mock_client_object.invoke.return_value = {
                        "Payload": StreamingBody("{'boo':'moo':}", 2)
                    }
                    msgbody = '{"period": 201809}'
                    mock_squeues.return_value = {
                        "Messages": [{"Body": msgbody, "ReceiptHandle": 666}]
                    }
                    response = strata_period_wrangler.lambda_handler(
                        {"RuntimeVariables": {"checkpoint": 666}},
                        {"aws_request_id": "666"},
                    )

                    assert "success" in response
                    assert response["success"] is False
                    assert response["error"].__contains__("""Bad data""")

    @mock_sqs
    @mock_lambda
    def test_wrangler_keyerror(self):
        with mock.patch.dict(
            strata_period_wrangler.os.environ,
            {
                "arn": "mock:arn",
                "checkpoint": "mock-checkpoint",
                "method_name": "mock-name",
                "sqs_message_group_id": "mock-group-id",
                "queue_url": "sausages",
            },
        ):
            with mock.patch("strata_period_wrangler.get_sqs_message") as mock_squeues:
                with mock.patch("strata_period_wrangler.boto3.client") as mock_client:
                    mock_client_object = mock.Mock()
                    mock_client.return_value = mock_client_object
                    with open("tests/fixtures/strata_out.json", "rb") as file:
                        mock_client_object.invoke.return_value = {
                            "Payload": StreamingBody(file, 5894)
                        }
                        msgbody = '{"period": 201809}'
                        mock_squeues.return_value = {
                            "Messages": [{"Sausages": msgbody, "ReceiptHandle": 666}]
                        }
                        response = strata_period_wrangler.lambda_handler(
                            {"RuntimeVariables": {"checkpoint": 666}},
                            {"aws_request_id": "666"},
                        )

                        assert "success" in response
                        assert response["success"] is False
                        assert response["error"].__contains__("""Key Error""")<|MERGE_RESOLUTION|>--- conflicted
+++ resolved
@@ -73,33 +73,9 @@
         ):
             with open("tests/fixtures/strata_in.json") as file:
                 json_content = json.load(file)
-
-<<<<<<< HEAD
-        with open('tests/fixtures/strata_in.json') as file:
-            json_content = json.load(file)
-
-        actual_output = strata_period_method.lambda_handler(json_content, None)
-        actual_output_dataframe = pd.DataFrame(actual_output)
-
-        with open('tests/fixtures/strata_out.json') as file:
-            expected_method_output = json.load(file)
-            expected_output_dataframe = pd.DataFrame(expected_method_output)
-
-        assert_frame_equal(actual_output_dataframe, expected_output_dataframe)
-
-    def test_wrangler_get_traceback(self):
-        """
-        testing the traceback function works correctly.
-
-        :param self:
-        :return: None
-        """
-        traceback = strata_period_wrangler._get_traceback(Exception('test exception'))
-  
-=======
+                
             actual_output = strata_period_method.lambda_handler(json_content, None)
             actual_output_dataframe = pd.DataFrame(actual_output)
->>>>>>> d46dc04b
 
             with open("tests/fixtures/strata_out.json") as file:
                 expected_method_output = json.load(file)
