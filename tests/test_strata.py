--- conflicted
+++ resolved
@@ -6,18 +6,14 @@
 import boto3
 from moto import mock_sqs, mock_sns, mock_lambda
 from pandas.util.testing import assert_frame_equal
-<<<<<<< HEAD
+
 from botocore.response import StreamingBody
 
 # docker issue means that this line has to be placed here.
 sys.path.append(os.path.realpath(os.path.dirname(__file__) + "/.."))
 import strata_period_wrangler  # noqa E402
 import strata_period_method  # noqa E402
-=======
-
-import strata_period_wrangler
-import strata_period_method
->>>>>>> 9e42e473
+
 
 
 class TestStrata(unittest.TestCase):
@@ -84,47 +80,7 @@
                 expected_method_output = json.load(file)
                 expected_output_dataframe = pd.DataFrame(expected_method_output)
 
-<<<<<<< HEAD
             assert_frame_equal(actual_output_dataframe, expected_output_dataframe)
-=======
-    def test_wrangler_get_traceback(self):
-        """
-        testing the traceback function works correctly.
-
-        :param self:
-        :return: None
-        """
-        traceback = strata_period_wrangler._get_traceback(Exception('test exception'))
-        assert traceback == 'Exception: test exception\n'
-
-    @mock_sqs
-    def test_marshmallow_raises_wrangler_exception(self):
-        """
-        Testing the marshmallow in the wrangler raises an exception.
-
-        :return: None.
-        """
-        sqs = boto3.resource("sqs", region_name="eu-west-2")
-        sqs.create_queue(QueueName="test_queue")
-        queue_url = sqs.get_queue_by_name(QueueName="test_queue").url
-        with mock.patch.dict(
-                strata_period_wrangler.os.environ,
-                {
-                    'arn': 'mock:arn',
-                    'checkpoint': 'mock-checkpoint',
-                    'method_name': 'mock-name',
-                    'sqs_message_group_id': 'mock-group-id',
-                    'queue_url': queue_url
-                }
-        ):
-            # Removing the checkpoint to allow for test of missing parameter
-            strata_period_wrangler.os.environ.pop("method_name")
-            response = strata_period_wrangler.lambda_handler(
-                {"RuntimeVariables": {"checkpoint": 123, "period": "201809"}}, None)
-            # self.assertRaises(ValueError)
-            assert (response['error'].__contains__(
-                """ValueError: Error validating environment parameters:"""))
->>>>>>> 9e42e473
 
     @mock_sns
     def test_sns_messages(self):
@@ -229,19 +185,14 @@
                 "queue_url": queue_url,
             },
         ):
-<<<<<<< HEAD
+
             # Removing the method_name to allow for test of missing parameter
             strata_period_wrangler.os.environ.pop("method_name")
             response = strata_period_wrangler.lambda_handler(
                 {"RuntimeVariables": {"checkpoint": 123, "period": "201809"}},
                 {"aws_request_id": "666"},
             )
-=======
-            # Removing the strata_column to allow for test of missing parameter
-            strata_period_method.os.environ.pop("strata_column")
-            response = strata_period_method.lambda_handler(
-                {"RuntimeVariables": {"period": "201809"}}, None)
->>>>>>> 9e42e473
+
             # self.assertRaises(ValueError)
             assert response["error"].__contains__(
                 """Error validating environment parameters:"""
